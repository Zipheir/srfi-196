<!DOCTYPE html>
<html lang="en">
  <head>
    <meta charset="utf-8">
    <title>SRFI 196: Range Objects</title>
    <link href="/favicon.png" rel="icon" sizes="192x192" type="image/png">
    <link rel="stylesheet" href="https://srfi.schemers.org/srfi.css" type="text/css">
    <meta name="viewport" content="width=device-width, initial-scale=1"></head>

  <body>
    <h1><a href="https://srfi.schemers.org/"><img class="srfi-logo" src="https://srfi.schemers.org/srfi-logo.svg" alt="SRFI logo" /></a>196: Range Objects</h1>

<p>by John Cowan (text), Wolfgang Corcoran-Mathe (implementation)</p>

<h2>Status</h2>

<p>This SRFI is currently in <em>draft</em> status.  Here is <a href="https://srfi.schemers.org/srfi-process.html">an explanation</a> of each status that a SRFI can hold.  To provide input on this SRFI, please send email to <code><a href="mailto:srfi+minus+196+at+srfi+dotschemers+dot+org">srfi-196@<span class="antispam">nospam</span>srfi.schemers.org</a></code>.  To subscribe to the list, follow <a href="https://srfi.schemers.org/srfi-list-subscribe.html">these instructions</a>.  You can access previous messages via the mailing list <a href="https://srfi-email.schemers.org/srfi-196">archive</a>.</p>
<ul>
  <li>Received: 2020-05-17</li>
  <li>60-day deadline: 2020-07-16</li>
  <li>Draft #1 published: 2020-05-17</li>
  <li>Draft #2 published: 2020-07-16</li>
</ul>

<h2>Abstract</h2>

<p>Ranges are immutable collections that can be enumerated but are
represented algorithmically rather than by a per-element data
structure.  This SRFI defines a large subset of the sequence operations
defined on lists, vectors, and other collections.  If necessary,
ranges can be converted to a list of its elements or a generator
that will lazily produce each element in the range.</p>

<h2>Issues</h2>

None at present.

<h2>Rationale</h2>

<p>One of the most common things to do in programming is to execute
a block of code a fixed number of times, with access to the index
used for the iteration.  Indeed, it is so common that there is generally
a standard syntax for providing it, generally involving the keyword
<code>for</code> (or if not, as in Fortran and Lisp, the word
<code>do</code>).  It is also usual to be able to provide a lower bound,
generally defaulting to 0 or 1, as well as step size, allowing
iterations through a sequence of odd numbers, or multiples of 10,
or whatever.</p>

<p>Languages with higher order functions, however, provide a second
approach to such loops: construct a sequence of numbers and apply
a function to each element of the sequence.  SRFI 1's <code>iota</code>
and the standard <code>for-each</code> procedures make this easy:
<code>(for-each (lambda (i) ...) (iota 0 10))</code>
will execute the expressions represented as <code>...</code>
with <code>i</code> bound to the numbers 0 through 9, as
the generated list includes the lower bound and excludes the upper bound.</p>

<p>This approach is less feasible as the number of numbers grows.
To iterate a million times involves constructing a list of a million
numbers to be iterated over and immediately discarded as garbage.
This is not something you want to do in the inner loop of your code.
The range objects of this SRFI represent such sequences using only
a small fixed amount of storage.  Using
<code>(range-for-each (lambda (i) ...) (numeric-range 0 1000000))</code>
iterates a million times but with less space overhead than
<code>iota</code>'s list of ten elements.</p>

<p>In addition, there are other sequences besides integers from
which a range may be drawn.  In particular, inexact numbers can
also specify ranges: <code>(numeric-range 0.0 1.0 0.1)</code>
specifies the sequence 0.0, 0.1, ... 0.9.  For another
example, the basic Latin capital letters A-Z can be specified using
a range constructed by <code>(range char-comparator #\A 26
(lambda (c n) (integer->char (+ (char->integer c) n))))</code>.
And to specify the geometric sequence 1, 1/2, 1/4, &hellip;, 1/512,
<code>(range real-comparator 1/2 10 expt)</code> will do the job.
These comparators can be found in SRFI 162.

<h2>Specification</h2>

<<<<<<< HEAD
<p>Note: The size of a range object is independent of the
number of elements it contains.</p>

<h2 id="constructors">Constructors</h2>
=======
<h3 id="constructors">Constructors</h3>
>>>>>>> e5ec4de6
<p><code>(range</code>&nbsp;<em>comparator lower-bound length indexer</em><code>)</code></p>
<p>Returns a range whose lower bound is <i>lower-bound</i>
and whose length (number of elements) is <i>length</i>.
The <i>indexer</i> procedure returns the <i>n</i>th element
(where 0 &#x2264; <i>n</i> &lt; <i>length</i>)
of the range given <i>lower-bound</i> and <i>n</i>.
The comparator object <i>comparator</i> is used to determine
if a value is within the range or not.
This procedure must run in O(1) time.</p>

<p><code>(numeric-range</code>&nbsp;<em>start end</em> [<em>step</em>]<code>)</code></p>
<p>Returns a numeric range, a special case of a range specified by an
inclusive lower bound, an exclusive upper bound, and a
step value (default 1), all of which can be exact or inexact real
numbers. Its comparator is the natural comparator on real numbers,
and its indexer is
<code>(lambda (bound n) (+ bound (* n step)))</code>.
It is an error if <i>upper-bound</i> - <i>lower-bound</i> is not a
multiple of <i>step</i>.
This procedure must run in O(1) time.</p>

<p>Note that an effect of this definition is that the elements of
a range over inexact numbers are enumerated by multiplying the index
by the step value rather than by adding the step value to itself
repeatedly.  This reduces the likelihood of roundoff errors.</p>


<h3 id="predicates">Predicates</h3>

<p><code>(range?</code>&nbsp;<em>obj</em><code>)</code></p>
<p>Returns <code>#t</code> if <em>obj</em> is a range and <code>#f</code> 
otherwise.
This procedure must run in O(1) time.</p>

<p><code>(range-contains?</code>&nbsp;<em>range value</em><code>)</code></p>
<p>Returns true if value is an element of <em>range</em>.
This procedure must run in O(<em>n</em>) time.</p>`
<p><code>(range-includes?</code>&nbsp;<em>range value</em><code>)</code></p>
<p>Returns true if value is greater than or equal to the range start and less 
than or equal to the range end, whether or not it is an element of the range.
This procedure must run in O(1) time.</p>

<p><code>(range-empty?</code>&nbsp;<em>range</em><code>)</code></p>
<p>Returns true if <em>range</em> is empty.
This procedure must run in O(1) time.</p>

<h3 id="accessors">Accessors</h3>

<p><code>(range-element-comparator</code>&nbsp;<em>range</em><code>)</code></p>
<p>Returns the comparator of <em>range</em>.
This procedure must run in O(1) time.</p>

<p><code>(range-length</code>&nbsp;<em>range</em><code>)</code></p>
<p>Returns the length (number of elements) of <em>range</em>.
This procedure must run in O(1) time.</p>

<p><code>(range-indexer</code>&nbsp;<em>range</em><code>)</code></p>
<p>Returns the indexer of <em>range</em>.
This procedure must run in O(1) time.</p>

<p><code>(range-ref</code>&nbsp;<em>range n</em><code>)</code></p>
<p>Returns the <em>n</em>th element of <em>range</em>. It is an error if 
<em>n</em> is less than 0 or greater than or equal to the length of 
<em>range</em>.
This procedure must run in O(<em>n</em>) time.</p>

<p><code>(range-start</code>&nbsp;<em>range</em><code>)</code></p>
<p>Equivalent to <code>(range-ref</code>&nbsp;<em>range</em> 
<code>0)</code>.
This procedure must run in O(1) time.</p>

<p><code>(range-end</code>&nbsp;<em>range</em><code>)</code></p>
<p>Equivalent to <code>(range-ref</code>&nbsp;<em>range</em> <code>(- 
(range-length</code>&nbsp;<em>range</em><code>) 1))</code>.
This procedure must run in O(1) time.</p>

<h3 id="iteration">Iteration</h3>

<p><code>(range-split-at</code>&nbsp;<em>range index</em><code>)</code></p>
<p>Returns two values which are ranges. The first value contains all elements 
of <em>range</em> from the zeroth element to the <em>index</em>th element 
exclusive. The second value contains all elements of <em>range</em> from the 
<em>index</em>th element inclusive to the last element.
This procedure must run in O(1) time.</p>

<p><code>(range-take</code>&nbsp;<em>range count</em><code>)</code><br>
<code>(range-take-right</code>&nbsp;<em>range count</em><code>)</code><br>
Returns a range which contains the first/last <em>count</em> elements of 
<em>range</em>.
These procedures must run in O(1) time.</p>

<p><code>(range-drop</code>&nbsp;<em>range count</em><code>)</code><br>
<code>(range-drop-right</code>&nbsp;<em>range count</em><code>)</code></p>
<p>Returns a range which contains all except the first/last <em>count</em> elements 
of <em>range</em>.
These procedures must run in O(1) time.</p>

<p><code>(range-count</code>&nbsp;<em>pred range</em><code>)</code></p>
<p>Returns the number of elements of <em>range</em> which satisfy 
<em>pred</em>.
This procedure must run in O(<em>n</em>) time.</p>

<p><code>(range-any</code>&nbsp;<em>pred range</em><code>)</code></p>
<p>Returns true if any of the elements of <em>range</em> satisfy <em>pred</em>. 
Specifically it returns the last value returned by <em>pred</em>. Otherwise, 
<code>#f</code> is returned.
This procedure must run in O(<em>n</em>) time.</p>

<p><code>(range-every</code>&nbsp;<em>pred range</em><code>)</code></p>
<p>Returns true if all the elements of <em>range</em> satisfy <em>pred</em>, 
specifically it returns the last value returned by <em>pred</em> or 
<code>#t</code> if <em>pred</em> was never invoked. Otherwise, <code>#f</code> 
is returned.
This procedure must run in O(<em>n</em>) time.</p>

<p><code>(range-map-&gt;list</code>&nbsp;<em>proc range</em><code>)</code></p>
<p>Returns a list of the results of applying <em>proc</em> to each
element of <em>range</em> in order. However, the order in which
<em>proc</em> is actually applied to the elements is unspecified.
This procedure must run in O(<em>n</em>) time.</p>

<p><code>(range-for-each</code>&nbsp;<em>proc range</em><code>)</code></p>
<p>Applies <em>proc</em> to each element of <em>range</em> in order. Returns an 
unspecified result.
This procedure must run in O(<em>n</em>) time.</p>

<p><code>(range-filter-&gt;list</code>&nbsp;<em>pred range</em><code>)</code><br>
<code>(range-remove-&gt;list</code>&nbsp;<em>pred range</em><code>)</code></p>
<p>Returns a list containing the elements of <em>range</em> that satisfy / do 
not satisfy <em>pred</em>.
This procedure must run in O(<em>n</em>) time.</p>

<p><code>(range-fold</code>&nbsp;<em>proc nil range</em><code>)</code><br>
<code>(range-fold-right</code>&nbsp;<em>proc nil range</em><code>)</code></p>
<p>Invokes <em>proc</em> on each member of <em>range</em> in order / reverse order, passing the 
result of the previous invocation as a second argument. For the first 
invocation, <em>nil</em> is used as the second argument. Returns the result of 
the last invocation, or <em>nil</em> if there was no invocation.
These procedures must run in O(<em>n</em>) time.</p>
<p><code>(range-reverse</code>&nbsp;<em>range</em><code>)</code></p>
<p>Returns a range which contains the same elements as <em>range</em>, but in 
reverse order.
This procedure must run in O(1) time.</p>

<h3 id="searching">Searching</h3>

<p><code>(range-index</code>&nbsp;<em>pred range</em><code>)</code><br>
<code>(range-index-right</code>&nbsp;<em>pred range</em><code>)</code></p>
<p>Returns the index of the first/last element of <em>range</em> that satisfies 
<em>pred</em>, or <code>#f</code> if there is none.
These procedures must run in O(<em>n</em>) time.</p>

<p><code>(range-take-while</code>&nbsp;<em>pred range</em><code>)</code><br>
<code>(range-take-while-right</code>&nbsp;<em>pred range</em><code>)</code></p>
<p>Returns a range containing the leading/trailing elements of <em>range</em> that satisfy 
<em>pred</em> up to the first/last one that does not.
These procedures must run in (O(log <em>n</em>) time.</p>

<p><code>(range-drop-while pred</code>&nbsp;<em>range</em><code>)</code><br>
<code>(range-drop-while-right</code>&nbsp;<em>pred range</em><code>)</code></p>
<p>Returns a range that omits leading/trailing elements of <em>range</em> that satisfy 
<em>pred</em> until the first/last one that does not.
These procedures must run in (O(log <em>n</em>) time.</p>

<h3 id="conversion">Conversion</h3>

<p><code>(range-&gt;list</code>&nbsp;<em>range</em><code>)</code><br>
<code>(range-&gt;vector</code>&nbsp;<em>range</em><code>)</code></p>
<p>Returns a list/vector containing the elements of <em>range</em> in order.
This procedure must run in O(<em>n</em>) time.</p>

<p><code>(range-&gt;generator</code>&nbsp;<em>range</em><code>)</code></p>
<p>Returns a SRFI 158 generator that generates the elements of <em>range</em> 
in order.
This procedure must run in O(1) time,
and each call of the generator must run in O(1) time.

<h2>Implementation</h2>

<p>The sample implementation is in the repository of this SRFI.
An R7RS library file and a separate file containing the actual
implementation are provided, along with a test file that
works with SRFI 78, but is self-contained if SRFI 78 does not exist.
The implementation needs SRFI 1 and SRFI 128, and can take
advantage of SRFI 145 (<code>assume</code>) if it is present.</p>


<h2>Acknowledgements</h2>

<p>Without Python's <code>range</code> object, this SRFI would not exist.
Thanks also to the contributors on the SRFI 196 mailing list.
</p>

<h2>Copyright</h2>
Copyright &copy; John Cowan, Wolfgang Corcoran-Mathe (2020).

<p>
  Permission is hereby granted, free of charge, to any person
  obtaining a copy of this software and associated documentation files
  (the "Software"), to deal in the Software without restriction,
  including without limitation the rights to use, copy, modify, merge,
  publish, distribute, sublicense, and/or sell copies of the Software,
  and to permit persons to whom the Software is furnished to do so,
  subject to the following conditions:

<p>
  The above copyright notice and this permission notice (including the
  next paragraph) shall be included in all copies or substantial
  portions of the Software.
<p>
  THE SOFTWARE IS PROVIDED "AS IS", WITHOUT WARRANTY OF ANY KIND,
  EXPRESS OR IMPLIED, INCLUDING BUT NOT LIMITED TO THE WARRANTIES OF
  MERCHANTABILITY, FITNESS FOR A PARTICULAR PURPOSE AND
  NONINFRINGEMENT.  IN NO EVENT SHALL THE AUTHORS OR COPYRIGHT HOLDERS
  BE LIABLE FOR ANY CLAIM, DAMAGES OR OTHER LIABILITY, WHETHER IN AN
  ACTION OF CONTRACT, TORT OR OTHERWISE, ARISING FROM, OUT OF OR IN
  CONNECTION WITH THE SOFTWARE OR THE USE OR OTHER DEALINGS IN THE
  SOFTWARE.

  <hr>
  <address>Editor: <a href="mailto:srfi-editors+at+srfi+dot+schemers+dot+org">Arthur A. Gleckler</a></address></body></html><|MERGE_RESOLUTION|>--- conflicted
+++ resolved
@@ -79,14 +79,10 @@
 
 <h2>Specification</h2>
 
-<<<<<<< HEAD
 <p>Note: The size of a range object is independent of the
 number of elements it contains.</p>
 
-<h2 id="constructors">Constructors</h2>
-=======
 <h3 id="constructors">Constructors</h3>
->>>>>>> e5ec4de6
 <p><code>(range</code>&nbsp;<em>comparator lower-bound length indexer</em><code>)</code></p>
 <p>Returns a range whose lower bound is <i>lower-bound</i>
 and whose length (number of elements) is <i>length</i>.
